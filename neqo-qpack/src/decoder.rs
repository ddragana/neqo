--- conflicted
+++ resolved
@@ -496,18 +496,6 @@
             .encode_prefixed_encoded_int(0x40, 1, stream_id);
     }
 
-<<<<<<< HEAD
-    pub fn send_if_decoder_stream(&mut self, conn: &mut Connection, stream_id: u64) -> Res<bool> {
-        match self.local_stream_id {
-            Some(id) if id == stream_id => {
-                // Encode increment instruction if needed.
-                if self.increment > 0 {
-                    self.send_buf
-                        .encode_prefixed_encoded_int(0x00, 2, self.increment);
-                    self.increment = 0;
-                }
-                match conn.stream_send(stream_id, &self.send_buf[..]) {
-=======
     pub fn send(&mut self, conn: &mut Connection) -> Res<()> {
         // Encode increment instruction if needed.
         if self.increment > 0 {
@@ -519,26 +507,17 @@
             Ok(())
         } else {
             if let Some(stream_id) = self.local_stream_id {
-                match conn.stream_send(stream_id, self.send_buf.as_mut_vec()) {
->>>>>>> 3125557c
+                match conn.stream_send(stream_id, &self.send_buf[..]) {
                     Err(_) => Err(Error::DecoderStreamError),
                     Ok(r) => {
                         qdebug!([self] "{} bytes sent.", r);
                         self.send_buf.read(r as usize);
-<<<<<<< HEAD
-                        Ok(true)
-=======
                         Ok(())
->>>>>>> 3125557c
                     }
                 }
             } else {
                 Ok(())
             }
-<<<<<<< HEAD
-            _ => Ok(false),
-=======
->>>>>>> 3125557c
         }
     }
 
